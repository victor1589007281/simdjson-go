--- conflicted
+++ resolved
@@ -49,7 +49,6 @@
 	return &s
 }
 
-<<<<<<< HEAD
 type CompressMode uint8
 
 const (
@@ -97,10 +96,8 @@
 	}
 }
 
-=======
 // Serialize the data in pj and return the data.
 // An optional destination can be provided.
->>>>>>> 29e6ec92
 func (s *Serializer) Serialize(dst []byte, pj ParsedJson) []byte {
 	// Header: Version byte
 	// Varuint Strings size, uncompressed

package simdjson

import (
	"bytes"
	"encoding/binary"
	"errors"
	"fmt"
	"math"
	"sync"
	"unsafe"

	"github.com/klauspost/compress/s2"
	"github.com/klauspost/compress/zstd"
)

const (
	stringBits = 14
	stringSize = 1 << stringBits
	stringmask = stringSize - 1
)

// Serializer allows to serialize parsed json and read it back.
// A Serializer can be reused, but not used concurrently.
type Serializer struct {
	// Old -> new offset
	stringIdxLUT []uint32
	stringBuf    []byte

	// Compressed strings
	sBuf []byte
	// Uncompressed tags
	tagsBuf []byte
	// Values
	valuesBuf     []byte
	valuesCompBuf []byte
	tagsCompBuf   []byte
	strings2      [stringSize]uint32

	compValues, compTags uint8
	compStrings          bool
	alwaysZstdStrings    bool
	reIndexStrings       bool
}

// NewSerializer will create and initialize a serializer.
func NewSerializer() *Serializer {
<<<<<<< HEAD
	initSerializerOnce.Do(initSerializer)
	s := Serializer{
		compValues:     blockTypeS2,
		compTags:       blockTypeS2,
		reIndexStrings: true,
	}
=======
	s := Serializer{}
	s.CompressMode(CompressDefault)
>>>>>>> f09de660
	return &s
}

type CompressMode uint8

const (
	// CompressNone no compression whatsoever.
	CompressNone CompressMode = iota

	// CompressFast will apply light compression,
	// but will not deduplicate strings which may affect deserialization speed.
	CompressFast

	// CompressDefault applies light compression and deduplicates strings.
	CompressDefault

	// CompressBest
	CompressBest
)

func (s *Serializer) CompressMode(c CompressMode) {
	switch c {
	case CompressNone:
		s.compValues = blockTypeUncompressed
		s.compTags = blockTypeUncompressed
		s.compStrings = false
		s.reIndexStrings = false
	case CompressFast:
		s.compValues = blockTypeS2
		s.compTags = blockTypeS2
		s.compStrings = true
		s.reIndexStrings = false
		s.alwaysZstdStrings = false
	case CompressDefault:
		s.compValues = blockTypeS2
		s.compTags = blockTypeS2
		s.compStrings = true
		s.reIndexStrings = true
		s.alwaysZstdStrings = false
	case CompressBest:
		s.compValues = blockTypeZstd
		s.compTags = blockTypeZstd
		s.compStrings = true
		s.reIndexStrings = true
		s.alwaysZstdStrings = true
	default:
		panic("unknown compression mode")
	}
}

// Serialize the data in pj and return the data.
// An optional destination can be provided.
func (s *Serializer) Serialize(dst []byte, pj ParsedJson) []byte {
	// Header: Version byte
	// Varuint Strings size, uncompressed
	// Varuint Tape size, uncompressed
	// Varuint Compressed size of remaining data.
	// Strings:
	// - Varint: Compressed bytes total.
	//  Compressed Blocks:
	//     - Varint: Block compressed bytes excluding this varint.
	//     - Block type:
	//     		0: uncompressed, rest is data.
	// 			1: S2 block.
	// 			2: Zstd block.
	// 	   - block data.
	// 	   Ends when total is reached.
	// Varuint: Tape length, Unique Elements
	// Tags: Compressed block
	// - Byte type:
	// 		- 0: Uncompressed.
	//      - 3: zstd compressed block.
	// 		- 4: S2 compressed block.
	// - Varuint compressed size.
	// - Table + data.
	// Values:
	// - Varint total compressed size.
	//  S2 block.
	// 	 - Null, BoolTrue/BoolFalse: Nothing added.
	//   - TagObjectStart, TagArrayStart, TagRoot: Offset - Current offset
	//   - TagObjectEnd, TagArrayEnd: Current offset - Offset
	//   - TagInteger, TagUint, TagFloat: 64 bits
	// 	 - TagString: offset

	// Index strings
	var reIndexed bool
	if s.reIndexStrings {
		reIndexed = s.indexStringsLazy(pj.Strings)
		//fmt.Println("strings dedupe:", len(pj.Strings), "->", len(s.stringBuf))
	} else {
		s.stringBuf = pj.Strings
	}
	var wg sync.WaitGroup

	if s.compStrings {
		// Choose zstd when tape is likely to take longer than strings.
		zstdStrings := len(s.stringBuf) < len(pj.Tape)*10
		wg.Add(1)
		go func() {
			defer wg.Done()
			if zstdStrings || s.alwaysZstdStrings {
				s.sBuf = encBlock(blockTypeZstd, s.stringBuf, s.sBuf)
			} else {
				s.sBuf = encBlock(blockTypeS2, s.stringBuf, s.sBuf)
			}
		}()
	} else {
		s.sBuf = encBlock(blockTypeUncompressed, s.stringBuf, s.sBuf)
	}

	// Pessimistically allocate for maximum possible size.
	if cap(s.tagsBuf) <= len(pj.Tape) {
		s.tagsBuf = make([]byte, len(pj.Tape)+1)
	}
	s.tagsBuf = s.tagsBuf[:len(pj.Tape)+1]

	// At most one value per 2 tape entries
	if cap(s.valuesBuf) < len(pj.Tape)*4 {
		s.valuesBuf = make([]byte, len(pj.Tape)*4)
	}
	s.valuesBuf = s.valuesBuf[:0]
	off := 0
	tagsOff := 0
	var tmp [8]byte
	for off < len(pj.Tape) {
		entry := pj.Tape[off]
		ntype := Tag(entry >> 56)
		payload := entry & JSONVALUEMASK
		s.tagsBuf[tagsOff] = uint8(ntype)
		tagsOff++

		switch ntype {
		case TagString:
			if reIndexed {
				binary.LittleEndian.PutUint64(tmp[:], uint64(s.stringIdxLUT[uint32(payload)/4]))
			} else {
				binary.LittleEndian.PutUint64(tmp[:], payload)
			}
			s.valuesBuf = append(s.valuesBuf, tmp[:]...)
		case TagUint:
			binary.LittleEndian.PutUint64(tmp[:], pj.Tape[off])
			s.valuesBuf = append(s.valuesBuf, tmp[:]...)
			off++
		case TagInteger:
			binary.LittleEndian.PutUint64(tmp[:], pj.Tape[off])
			s.valuesBuf = append(s.valuesBuf, tmp[:]...)
			off++
		case TagFloat:
			binary.LittleEndian.PutUint64(tmp[:8], pj.Tape[off])
			s.valuesBuf = append(s.valuesBuf, tmp[:8]...)
			off++
		case TagNull, TagBoolTrue, TagBoolFalse:
			// No value.
		case TagObjectStart, TagArrayStart, TagRoot:
			// Always forward
			binary.LittleEndian.PutUint64(tmp[:], payload-uint64(off))
			s.valuesBuf = append(s.valuesBuf, tmp[:]...)
		case TagObjectEnd, TagArrayEnd:
			// Always backward
			binary.LittleEndian.PutUint64(tmp[:], uint64(off)-payload)
			s.valuesBuf = append(s.valuesBuf, tmp[:]...)
		default:
			wg.Wait()
			panic(fmt.Errorf("unknown tag: %v", ntype))
		}
		off++
	}
	wg.Add(2)
	// Compress values
	go func() {
		defer wg.Done()
		s.valuesCompBuf = encBlock(s.compValues, s.valuesBuf, s.valuesCompBuf)
	}()

	// Compress tags
	s.tagsBuf = s.tagsBuf[:tagsOff]
	go func() {
		defer wg.Done()
		s.tagsCompBuf = encBlock(s.compTags, s.tagsBuf, s.tagsCompBuf)
	}()

	// Wait for compressors
	wg.Wait()

	// Version
	dst = append(dst, 1)
	// Strings uncompressed size
	n := binary.PutUvarint(tmp[:], uint64(len(s.stringBuf)))
	dst = append(dst, tmp[:n]...)
	// Tape elements, uncompressed.
	n = binary.PutUvarint(tmp[:], uint64(len(pj.Tape)))
	dst = append(dst, tmp[:n]...)

	// Size of varints...
	varInts := binary.PutUvarint(tmp[:], uint64(len(s.sBuf))) +
		binary.PutUvarint(tmp[:], uint64(len(s.tagsBuf))) +
		binary.PutUvarint(tmp[:], uint64(len(s.tagsCompBuf))) +
		binary.PutUvarint(tmp[:], uint64(len(s.valuesBuf))) +
		binary.PutUvarint(tmp[:], uint64(len(s.valuesCompBuf)))

	n = binary.PutUvarint(tmp[:], uint64(len(s.sBuf)+len(s.tagsCompBuf)+len(s.valuesCompBuf)+varInts))
	dst = append(dst, tmp[:n]...)

	// Strings
	n = binary.PutUvarint(tmp[:], uint64(len(s.sBuf)))
	dst = append(dst, tmp[:n]...)
	dst = append(dst, s.sBuf...)

	// Tags
	n = binary.PutUvarint(tmp[:], uint64(len(s.tagsBuf)))
	dst = append(dst, tmp[:n]...)
	n = binary.PutUvarint(tmp[:], uint64(len(s.tagsCompBuf)))
	dst = append(dst, tmp[:n]...)
	dst = append(dst, s.tagsCompBuf...)

	// Values
	n = binary.PutUvarint(tmp[:], uint64(len(s.valuesBuf)))
	dst = append(dst, tmp[:n]...)
	n = binary.PutUvarint(tmp[:], uint64(len(s.valuesCompBuf)))
	dst = append(dst, tmp[:n]...)
	dst = append(dst, s.valuesCompBuf...)
	if false {
		fmt.Println("strings:", len(pj.Strings), "->", len(s.sBuf), "tags:", len(s.tagsBuf), "->", len(s.tagsCompBuf), "values:", len(s.valuesBuf), "->", len(s.valuesCompBuf), "Total:", len(pj.Strings)+len(pj.Tape)*8, "->", len(dst))
	}

	return dst
}

// Deserialize the content in src.
// Only basic sanity checks will be performed.
// Slight corruption will likely go through unnoticed.
// And optional destination can be provided.
func (s *Serializer) Deserialize(src []byte, dst *ParsedJson) (*ParsedJson, error) {
	br := bytes.NewBuffer(src)

	if v, err := br.ReadByte(); err != nil {
		return dst, err
	} else if v != 1 {
		return dst, errors.New("unknown version")
	}

	if dst == nil {
		dst = &ParsedJson{}
	}
	// String size
	if ss, err := binary.ReadUvarint(br); err != nil {
		return dst, err
	} else {
		if uint64(cap(dst.Strings)) < ss {
			dst.Strings = make([]byte, ss)
		}
		dst.Strings = dst.Strings[:ss]
	}
	// Tape size
	if ts, err := binary.ReadUvarint(br); err != nil {
		return dst, err
	} else {
		if uint64(cap(dst.Tape)) < ts {
			dst.Tape = make([]uint64, ts)
		}
		dst.Tape = dst.Tape[:ts]
	}

	// Comp size
	if c, err := binary.ReadUvarint(br); err != nil {
		return dst, err
	} else {
		if int(c) > br.Len() {
			return dst, fmt.Errorf("stream too short, want %d, only have %d left", c, br.Len())
		}
		if int(c) > br.Len() {
			fmt.Println("extra length:", int(c), br.Len())
		}
	}

	// Decompress strings
	var sWG sync.WaitGroup
	var stringsErr error
	err := s.decBlock(br, dst.Strings, &sWG, &stringsErr)
	if err != nil {
		return dst, err
	}
	defer sWG.Wait()

	// Decompress tags
	if tags, err := binary.ReadUvarint(br); err != nil {
		return dst, err
	} else {
		if uint64(cap(s.tagsBuf)) < tags {
			s.tagsBuf = make([]byte, tags)
		}
		s.tagsBuf = s.tagsBuf[:tags]
	}

	var wg sync.WaitGroup
	var tagsErr error
	err = s.decBlock(br, s.tagsBuf, &wg, &tagsErr)
	if err != nil {
		return dst, fmt.Errorf("decompressing tags: %w", err)
	}
	defer wg.Wait()

	// Decompress values
	if vals, err := binary.ReadUvarint(br); err != nil {
		return dst, err
	} else {
		if uint64(cap(s.valuesBuf)) < vals {
			s.valuesBuf = make([]byte, vals)
		}
		s.valuesBuf = s.valuesBuf[:vals]
	}

	var valsErr error
	err = s.decBlock(br, s.valuesBuf, &wg, &valsErr)
	if err != nil {
		return dst, fmt.Errorf("decompressing values: %w", err)
	}

	// Wait until we have what we need for the tape.
	wg.Wait()
	switch {
	case tagsErr != nil:
		return dst, fmt.Errorf("decompressing tags: %w", tagsErr)
	case valsErr != nil:
		return dst, fmt.Errorf("decompressing values: %w", valsErr)
	}

	// Reconstruct tape:
	var off int
	values := s.valuesBuf
	for _, t := range s.tagsBuf {
		if off == len(dst.Tape) {
			return dst, errors.New("tags extended beyond tape")
		}
		tag := Tag(t)

		tagDst := uint64(t) << 56
		switch tag {
		case TagString:
			if len(values) < 8 {
				return dst, fmt.Errorf("reading %v: no values left", tag)
			}
			sOffset := binary.LittleEndian.Uint64(values[:8])
			values = values[8:]
			if sOffset > uint64(len(dst.Strings)-5) {
				return dst, fmt.Errorf("%v extends beyond stringbuf (%d). offset:%d", tag, len(dst.Strings), sOffset)
			}

			dst.Tape[off] = tagDst | sOffset
			off++
		case TagFloat, TagInteger, TagUint:
			if len(values) < 8 {
				return dst, fmt.Errorf("reading %v: no values left", tag)
			}
			dst.Tape[off] = tagDst
			dst.Tape[off+1] = binary.LittleEndian.Uint64(values[:8])
			values = values[8:]
			off += 2
		case TagNull, TagBoolTrue, TagBoolFalse:
			dst.Tape[off] = tagDst
			off++
		case TagObjectStart, TagArrayStart, TagRoot:
			if len(values) < 8 {
				return dst, fmt.Errorf("reading %v: no values left", tag)
			}
			// Always forward
			val := binary.LittleEndian.Uint64(values[:8])
			values = values[8:]
			val += uint64(off)
			if val > uint64(len(dst.Tape)) {
				return dst, fmt.Errorf("%v extends beyond tape (%d). offset:%d", tag, len(dst.Tape), val)
			}

			dst.Tape[off] = tagDst | val
			off++
		case TagObjectEnd, TagArrayEnd:
			if len(values) < 8 {
				return dst, fmt.Errorf("reading %v: no values left", tag)
			}
			// Always backward
			val := binary.LittleEndian.Uint64(values[:8])
			values = values[8:]
			val = uint64(off) - val
			if val > uint64(len(dst.Tape)) {
				return dst, fmt.Errorf("%v extends beyond tape (%d). offset:%d", tag, len(dst.Tape), val)
			}
			dst.Tape[off] = tagDst | val
			off++

		default:
			return nil, fmt.Errorf("unknown tag: %v", tag)
		}
	}
	if off != len(dst.Tape) {
		return dst, fmt.Errorf("tags did not fill tape, want %d, got %d", len(dst.Tape), off)
	}
	sWG.Wait()
	if stringsErr != nil {
		return dst, fmt.Errorf("reading strings: %w", stringsErr)
	}
	return dst, nil
}

func (s *Serializer) decBlock(br *bytes.Buffer, dst []byte, wg *sync.WaitGroup, dstErr *error) error {
	size, err := binary.ReadUvarint(br)
	if err != nil {
		return err
	}
	if size > uint64(br.Len()) {
		return fmt.Errorf("block size (%d) extends beyond input %d", size, br.Len())
	}
	if size < 1 {
		return fmt.Errorf("block size (%d) too small %d", size, br.Len())
	}
	typ, err := br.ReadByte()
	if err != nil {
		return err
	}
	size--
	compressed := br.Next(int(size))
	if len(compressed) != int(size) {
		return errors.New("short block section")
	}
	switch typ {
	case blockTypeUncompressed:
		// uncompressed
		if len(compressed) != len(dst) {
			return errors.New("short uncompressed block")
		}
		copy(dst, compressed)
	case blockTypeS2:
		wg.Add(1)
		go func() {
			defer wg.Done()
			want := len(dst)
			dst, err = s2.Decode(dst, compressed)
			if err == nil && want != len(dst) {
				err = errors.New("s2 decompressed size mismatch")
			}
			*dstErr = err
		}()
	case blockTypeZstd:
		wg.Add(1)
		go func() {
			defer wg.Done()
			want := len(dst)
			dst, err = zDec.DecodeAll(compressed, dst[:0])
			if err == nil && want != len(dst) {
				err = errors.New("zstd decompressed size mismatch")
			}
			*dstErr = err
		}()
	default:
		return fmt.Errorf("unknown compression type: %d", typ)
	}
	return nil
}

// indexStringsLazy will deduplicate strings and populate
// strings, stringsMap and stringBuf.
// Returns false if unable to deduplicate.
func (s *Serializer) indexStringsLazy(sb []byte) bool {
	// Only possible on 64 bit platforms, so it will never trigger on 32 bit platforms.
	if uint32(len(sb)) >= math.MaxUint32 {
		s.stringBuf = sb
		// This would overflow our offset table.
		return false
	}

	// Reset lookup table.
	// Offsets are offset by 1, so 0 indicates an unfilled entry.
	for i := range s.strings2[:] {
		s.strings2[i] = 0
	}
	// There should be at least 5 bytes between each source,
	// so it should not be possible to alias lookups.
	if cap(s.stringIdxLUT) < len(sb)/4 {
		s.stringIdxLUT = make([]uint32, len(sb)/4)
	}
	s.stringIdxLUT = s.stringIdxLUT[:len(sb)/4]
	if cap(s.stringBuf) == 0 {
		s.stringBuf = make([]byte, 0, len(sb))
	}

	s.stringBuf = s.stringBuf[:0]
	var srcOff, dstOff uint32
	for int(srcOff) < len(sb) {
		length := binary.LittleEndian.Uint32(sb[srcOff : srcOff+4])
		value := sb[srcOff+4 : srcOff+4+length]
		h := memHash(value) & stringmask
		off := s.strings2[h]
		if off > 0 {
			off--
			// Does length match?
			if length == binary.LittleEndian.Uint32(s.stringBuf[off:off+4]) {
				// Compare content
				bytes.Equal(value[:], s.stringBuf[off+4:off+4+length])
				s.stringIdxLUT[srcOff/4] = off
				srcOff += 5 + length
				continue
			}
		}
		// New value, add to dst
		s.stringIdxLUT[srcOff/4] = dstOff
		s.stringBuf = append(s.stringBuf, byte(length), byte(length>>8), byte(length>>16), byte(length>>24))
		s.stringBuf = append(s.stringBuf, value...)
		s.stringBuf = append(s.stringBuf, 0)
		s.strings2[h] = dstOff + 1
		srcOff += 5 + length
		dstOff += 5 + length
	}
	return true
}

const (
	blockTypeUncompressed byte = 0
	blockTypeS2           byte = 1
	blockTypeZstd         byte = 2
)

var zDec *zstd.Decoder
var zEncFast *zstd.Encoder
var initSerializerOnce sync.Once

func initSerializer() {
	zDec, _ = zstd.NewReader(nil)
	zEncFast, _ = zstd.NewWriter(nil, zstd.WithEncoderLevel(zstd.SpeedFastest), zstd.WithEncoderCRC(false))
}

// encBlock will encode a block of data.
func encBlock(mode byte, src, dst []byte) []byte {
	if len(src) < 100 {
		mode = blockTypeUncompressed
	}
	switch mode {
	case blockTypeUncompressed:
		mel := len(src) + 1
		if cap(dst) < mel {
			dst = make([]byte, mel)
		}
		dst = dst[:mel]
		dst[0] = mode
		copy(dst[1:], src)
		return dst
	case blockTypeS2:
		mel := s2.MaxEncodedLen(len(src)) + 1
		if cap(dst) < mel {
			dst = make([]byte, mel)
		}
		dst = dst[:mel]
		dst[0] = mode
		got := s2.Encode(dst[1:], src)
		return dst[:len(got)+1]
	case blockTypeZstd:
		mel := len(src) + 50
		if cap(dst) < mel {
			dst = make([]byte, mel)
		}
		dst = dst[:mel]
		dst[0] = mode
		return zEncFast.EncodeAll(src, dst[:1])
	}
	panic("unknown compression mode")
}

//go:noescape
//go:linkname memhash runtime.memhash
func memhash(p unsafe.Pointer, h, s uintptr) uintptr

// memHash is the hash function used by go map, it utilizes available hardware instructions (behaves
// as aeshash if aes instruction is available).
// NOTE: The hash seed changes for every process. So, this cannot be used as a persistent hash.
func memHash(data []byte) uint64 {
	ss := (*stringStruct)(unsafe.Pointer(&data))
	return uint64(memhash(ss.str, 0, uintptr(ss.len)))
}

type stringStruct struct {
	str unsafe.Pointer
	len int
}<|MERGE_RESOLUTION|>--- conflicted
+++ resolved
@@ -44,17 +44,12 @@
 
 // NewSerializer will create and initialize a serializer.
 func NewSerializer() *Serializer {
-<<<<<<< HEAD
 	initSerializerOnce.Do(initSerializer)
 	s := Serializer{
 		compValues:     blockTypeS2,
 		compTags:       blockTypeS2,
 		reIndexStrings: true,
 	}
-=======
-	s := Serializer{}
-	s.CompressMode(CompressDefault)
->>>>>>> f09de660
 	return &s
 }
 
